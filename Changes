Revision history for Dancer2-Session-Cookie

<<<<<<< HEAD
{{$NEXT}}
 - Up Dancer2 dependency to 0.165, as 0.164 was a broken one. (GH#13)

 [ENHANCEMENTS]
 - Add 'with_request_address' option to configuration. (GH#1)

 [DOCUMENTATION]
 - Clarify where 'cookie_duration' is set. (GH#14)


=======
>>>>>>> 9c990b1f
0.007     2016-08-15
 [BUG FIXES]
 - Remove context usage (GH#9, Sawyer X)

 [CHANGED]
 - Link to base package added in POD (GH#11, Moritz Grosch)
 - Simplify dzil config (Peter Mottram)
 - Rewrite tests to use Plack::Test (Peter Mottram)
 - Add noop _change_id method (Peter Mottram)

 [ENHANCEMENTS]

 [NEW FEATURES]

 [STATISTICS]

0.006 2014-07-28
 [CHANGED]
 - Requires Session::Storage::Secure 0.010 to allow storing objects, which
   is specially relevant to JSON::bool data.

 [STATISTICS]
 - code churn: 12 files changed, 423 insertions(+), 477 deletions(-)

0.005 2013-06-05T22:56:23Z America/New_York
 [FIXED]
 - Bumped Test::TCP dependency to 1.30 to avoid parallel testing bugs

0.004 2013-05-31T23:40:09Z America/New_York
 [CHANGED]
 - Requires Session::Storage::Secure 0.007 for improved resistance to
   timing attacks

0.003 2013-05-28T13:42:39Z America/New_York
 [FIXED]
 - Fixed Dancer2 dependency version
 - Fixed tests for new, lazy session creation behavior in Dancer2

0.002 2013-02-22T22:26:31Z America/New_York
 [CHANGED]
 - Renamed from Dancer-Session-Factory-Cookie to Dancer2-Session-Cookie
 - Internals updated for new Dancer2 release

0.001 2013-01-24T17:33:57Z America/New_York
 - First release
<|MERGE_RESOLUTION|>--- conflicted
+++ resolved
@@ -1,7 +1,6 @@
 Revision history for Dancer2-Session-Cookie
 
-<<<<<<< HEAD
-{{$NEXT}}
+0.008     2016-11-04
  - Up Dancer2 dependency to 0.165, as 0.164 was a broken one. (GH#13)
 
  [ENHANCEMENTS]
@@ -11,8 +10,6 @@
  - Clarify where 'cookie_duration' is set. (GH#14)
 
 
-=======
->>>>>>> 9c990b1f
 0.007     2016-08-15
  [BUG FIXES]
  - Remove context usage (GH#9, Sawyer X)
