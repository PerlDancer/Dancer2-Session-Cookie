--- conflicted
+++ resolved
@@ -1,63 +1,62 @@
 Revision history for Dancer2-Session-Cookie
 
-<<<<<<< HEAD
-{{$NEXT}}
- - Dependency upped for Session::Storage::Secure. (GH#19, manwar)
+0.009 2018-04-25
+  - Dependency upped for Session::Storage::Secure. (GH#19, manwar)
 
-=======
->>>>>>> 2514b791
-0.008     2016-11-04
- - Up Dancer2 dependency to 0.165, as 0.164 was a broken one. (GH#13)
+  [ STATISTICS ]
+    - code churn: 6 files changed, 40 insertions(+), 21 deletions(-)
 
- [ENHANCEMENTS]
- - Add 'with_request_address' option to configuration. (GH#1)
+0.008 2016-11-04
+  - Up Dancer2 dependency to 0.165, as 0.164 was a broken one. (GH#13)
 
- [DOCUMENTATION]
- - Clarify where 'cookie_duration' is set. (GH#14)
+  [ DOCUMENTATION ]
+    - Clarify where 'cookie_duration' is set. (GH#14)
 
+  [ ENHANCEMENTS ]
+    - Add 'with_request_address' option to configuration. (GH#1)
 
-0.007     2016-08-15
- [BUG FIXES]
- - Remove context usage (GH#9, Sawyer X)
+0.007 2016-08-15
+  [ BUG FIXES ]
+    - Remove context usage (GH#9, Sawyer X)
 
- [CHANGED]
- - Link to base package added in POD (GH#11, Moritz Grosch)
- - Simplify dzil config (Peter Mottram)
- - Rewrite tests to use Plack::Test (Peter Mottram)
- - Add noop _change_id method (Peter Mottram)
+  [ CHANGED ]
+    - Link to base package added in POD (GH#11, Moritz Grosch)
+    - Simplify dzil config (Peter Mottram)
+    - Rewrite tests to use Plack::Test (Peter Mottram)
+    - Add noop _change_id method (Peter Mottram)
 
- [ENHANCEMENTS]
+  [ ENHANCEMENTS ]
 
- [NEW FEATURES]
+  [ NEW FEATURES ]
 
- [STATISTICS]
+  [ STATISTICS ]
 
 0.006 2014-07-28
- [CHANGED]
- - Requires Session::Storage::Secure 0.010 to allow storing objects, which
-   is specially relevant to JSON::bool data.
+  [ CHANGED ]
+    - Requires Session::Storage::Secure 0.010 to allow storing objects,
+      which is specially relevant to JSON::bool data.
 
- [STATISTICS]
- - code churn: 12 files changed, 423 insertions(+), 477 deletions(-)
+  [ STATISTICS ]
+    - code churn: 12 files changed, 423 insertions(+), 477 deletions(-)
 
 0.005 2013-06-05T22:56:23Z America/New_York
- [FIXED]
- - Bumped Test::TCP dependency to 1.30 to avoid parallel testing bugs
+  [ FIXED ]
+    - Bumped Test::TCP dependency to 1.30 to avoid parallel testing bugs
 
 0.004 2013-05-31T23:40:09Z America/New_York
- [CHANGED]
- - Requires Session::Storage::Secure 0.007 for improved resistance to
-   timing attacks
+  [ CHANGED ]
+    - Requires Session::Storage::Secure 0.007 for improved resistance to
+      timing attacks
 
 0.003 2013-05-28T13:42:39Z America/New_York
- [FIXED]
- - Fixed Dancer2 dependency version
- - Fixed tests for new, lazy session creation behavior in Dancer2
+  [ FIXED ]
+    - Fixed Dancer2 dependency version
+    - Fixed tests for new, lazy session creation behavior in Dancer2
 
 0.002 2013-02-22T22:26:31Z America/New_York
- [CHANGED]
- - Renamed from Dancer-Session-Factory-Cookie to Dancer2-Session-Cookie
- - Internals updated for new Dancer2 release
+  [ CHANGED ]
+    - Renamed from Dancer-Session-Factory-Cookie to Dancer2-Session-Cookie
+    - Internals updated for new Dancer2 release
 
 0.001 2013-01-24T17:33:57Z America/New_York
- - First release
+  - First release