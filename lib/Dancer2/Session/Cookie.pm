--- conflicted
+++ resolved
@@ -6,7 +6,7 @@
 our $AUTHORITY = 'cpan:YANICK';
 # ABSTRACT: Dancer 2 session storage in secure cookies
 # VERSION
-$Dancer2::Session::Cookie::VERSION = '0.007';
+$Dancer2::Session::Cookie::VERSION = '0.008';
 use Session::Storage::Secure 0.010 ();
 
 use Moo;
@@ -23,18 +23,6 @@
     required => 1,
 );
 
-<<<<<<< HEAD
-=attr default_duration
-
-Number of seconds for which the session may be considered valid.  If
-C<cookie_duration> is not set as part of the session configuration,
-this is used instead to expire the session after
-a period of time, regardless of the length of the browser session.  It is
-unset by default, meaning that sessions expiration is not capped.
-
-=cut
-=======
->>>>>>> 9c990b1f
 
 has default_duration => (
     is        => 'ro',
@@ -42,15 +30,6 @@
     predicate => 1,
 );
 
-=attr with_request_address
-
-If set to C<true>, the secret key will have the request address
-(as provided by C<<$request->address>>)
-appended to it. This can help defeat some replay attacks 
-(e.g. if the channel is not secure).
-But it will also cause session interruption for people on dynamic addresses.
-
-=cut
 
 has with_request_address => (
     is        => 'ro',
@@ -140,7 +119,7 @@
 
 =head1 VERSION
 
-version 0.007
+version 0.008
 
 =head1 SYNOPSIS
 
@@ -193,10 +172,19 @@
 =head2 default_duration
 
 Number of seconds for which the session may be considered valid.  If
-C<cookie_duration> is not set, this is used instead to expire the session after
+C<cookie_duration> is not set as part of the session configuration,
+this is used instead to expire the session after
 a period of time, regardless of the length of the browser session.  It is
 unset by default, meaning that sessions expiration is not capped.
 
+=head2 with_request_address
+
+If set to C<true>, the secret key will have the request address
+(as provided by C<<$request->address>>)
+appended to it. This can help defeat some replay attacks 
+(e.g. if the channel is not secure).
+But it will also cause session interruption for people on dynamic addresses.
+
 =for Pod::Coverage method_names_here
 generate_id
 
